# DataJoint interactive tutorial with GitHub Codespace

Interactive tutorials on the DataJoint framework, in Python. Throughout this set of tutorials, you will learn

- DataJoint basics (~1 hour)
    - Create schemas/tables
    - Table tiers (`Lookup`, `Manual`, `Imported`, `Computed`)
    - Insert entries and view entries in tables
    - Table dependency and data integrity
    - Query operations
        - Restriction - `&`
        - Join - `*`
        - Projection - `.proj()`
        - Aggregation - `.aggr()`
    - Fetch operations
        - Retrieve everything
        - Retrieve primary key - `.fetch("KEY")`
        - Retrieve selective attributes
    - Delete operations
- DataJoint advanced topics (~1 hour)
    - `Imported` and `Computed` tables
    - `make()` function 
    - `.populate()` for automated computation
    - `.populate(reserve_jobs=True)` for parallelization

## Getting started

The easiest way to learn about the basics of DataJoint is to use these tutorial notebooks within a [GitHub Codespace](https://docs.github.com/en/codespaces/overview). Please follow the steps below for the best experience:

1. Fork this repository to your GitHub account.

2. Select the green `Code` button.

3. Within the dropdown menu, select the `Codespaces` tab.

4. Select the green `Create codespace on main` button.

5. The environment is ready when a Visual Studio Code window is rendered within your browser.  This takes ~5 minutes the first time being launched, and ~1 minute if you revisit this Codespace.

6. Navigate to the `00-Getting_Started` directory on the left panel and open the `00-Getting Started.ipynb` Jupyter notebook. Execute the cells in this notebook to begin your walk through the tutorials. We recommend finishing all notebooks in `00-Getting_Started` before proceeding to `01-Calcium_Imaging` and `02-Electrophysiology`.

7. Once you are done, GitHub will automatically stop the Codespace after 30 minutes of inactivity or you can manually stop the Codespace.

<<<<<<< HEAD
8. After stopping the Codespace, we recommend deleting the Codespace to save on storage costs, which are free for the first 15 GB-month.
=======
- **Local IDE**:
  - Ensure you have [Git](https://git-scm.com/book/en/v2/Getting-Started-Installing-Git)
  - Ensure you have [Docker](https://docs.docker.com/get-docker/)
  - Ensure you have [VSCode](https://code.visualstudio.com/)
  - Install the [Dev Containers extension](https://marketplace.visualstudio.com/items?itemName=ms-vscode-remote.remote-containers)
  - `git clone` the codebase repository and open it in VSCode
  - Use the `Dev Containers extension` to `Reopen in Container` (More info in the `Getting started` included with the extension)
  - You will know your environment has finished loading once you see a terminal open related to `Running postStartCommand` with a final message: `Done`.

We recommend finishing all notebooks in `00-Getting_started` before proceeding to `01-Calcium_imaging` and `02-Electrophysiology`. Once you are done, GitHub will automatically terminate the Codespace after 30 minutes of inactivity or you can manually terminate the Codespace.
>>>>>>> 36cce12d

+ If you are new to GitHub and run into any errors, please contact us via email at support@datajoint.com. If you are experienced with GitHub, please create an issue on the upstream repository or issue a pull request with a thorough explanation of the error and proposed solution.

**Please Note:**

+ GitHub Codespaces are limited to 120 core-hours per month and 15 GB-month for free users. Once you exceed this limit, you will have to wait for the usage quota to reset or pay to use Codespaces.<|MERGE_RESOLUTION|>--- conflicted
+++ resolved
@@ -17,6 +17,7 @@
         - Retrieve primary key - `.fetch("KEY")`
         - Retrieve selective attributes
     - Delete operations
+
 - DataJoint advanced topics (~1 hour)
     - `Imported` and `Computed` tables
     - `make()` function 
@@ -41,23 +42,24 @@
 
 7. Once you are done, GitHub will automatically stop the Codespace after 30 minutes of inactivity or you can manually stop the Codespace.
 
-<<<<<<< HEAD
 8. After stopping the Codespace, we recommend deleting the Codespace to save on storage costs, which are free for the first 15 GB-month.
-=======
-- **Local IDE**:
-  - Ensure you have [Git](https://git-scm.com/book/en/v2/Getting-Started-Installing-Git)
-  - Ensure you have [Docker](https://docs.docker.com/get-docker/)
-  - Ensure you have [VSCode](https://code.visualstudio.com/)
-  - Install the [Dev Containers extension](https://marketplace.visualstudio.com/items?itemName=ms-vscode-remote.remote-containers)
-  - `git clone` the codebase repository and open it in VSCode
-  - Use the `Dev Containers extension` to `Reopen in Container` (More info in the `Getting started` included with the extension)
-  - You will know your environment has finished loading once you see a terminal open related to `Running postStartCommand` with a final message: `Done`.
-
-We recommend finishing all notebooks in `00-Getting_started` before proceeding to `01-Calcium_imaging` and `02-Electrophysiology`. Once you are done, GitHub will automatically terminate the Codespace after 30 minutes of inactivity or you can manually terminate the Codespace.
->>>>>>> 36cce12d
 
 + If you are new to GitHub and run into any errors, please contact us via email at support@datajoint.com. If you are experienced with GitHub, please create an issue on the upstream repository or issue a pull request with a thorough explanation of the error and proposed solution.
 
-**Please Note:**
++ **Please Note:** GitHub Codespaces are limited to 120 core-hours per month and 15 GB-month for free users. Once you exceed this limit, you will have to wait for the usage quota to reset or pay to use Codespaces.
 
-+ GitHub Codespaces are limited to 120 core-hours per month and 15 GB-month for free users. Once you exceed this limit, you will have to wait for the usage quota to reset or pay to use Codespaces.+## Run in Local Development Environment
+
+- Install [Git](https://git-scm.com/book/en/v2/Getting-Started-Installing-Git)
+
+- Install [Docker](https://docs.docker.com/get-docker/)
+
+- Install [VSCode](https://code.visualstudio.com/)
+
+- Install the VSCode [Dev Containers extension](https://marketplace.visualstudio.com/items?itemName=ms-vscode-remote.remote-containers)
+
+- `git clone` the codebase repository and open it in VSCode
+
+- Use the `Dev Containers extension` to `Reopen in Container` (More info in the `Getting started` included with the extension.)
+
+- You will know your environment has finished loading once you see a terminal open related to `Running postStartCommand` with a final message: `Done`.